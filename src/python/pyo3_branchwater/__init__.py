#! /usr/bin/env python
import sys
import argparse
from sourmash.plugins import CommandLinePlugin
from sourmash.logging import notify
import os
import importlib.metadata

from . import pyo3_branchwater

__version__ = importlib.metadata.version("pyo3_branchwater")

def print_version():
    notify(f"=> pyo3_branchwater {__version__}; cite Irber et al., doi: 10.1101/2022.11.02.514947\n")


def get_max_cores():
    try:
        if 'SLURM_CPUS_ON_NODE' in os.environ:
            return int(os.environ['SLURM_CPUS_ON_NODE'])
        elif 'SLURM_JOB_CPUS_PER_NODE' in os.environ:
            cpus_per_node_str = os.environ['SLURM_JOB_CPUS_PER_NODE']
            return int(cpus_per_node_str.split('x')[0])
        else:
            return os.cpu_count()
    except Exception:
        return os.cpu_count()


def set_thread_pool(user_cores):
    avail_threads = get_max_cores()
    num_threads = min(avail_threads, user_cores) if user_cores else avail_threads
    if user_cores and user_cores > avail_threads:
        notify(f"warning: only {avail_threads} threads available, using {avail_threads}")
    actual_rayon_cores = pyo3_branchwater.set_global_thread_pool(num_threads)
    return actual_rayon_cores


class Branchwater_Manysearch(CommandLinePlugin):
    command = 'manysearch'
    description = 'massively parallel sketch search'

    def __init__(self, p):
        super().__init__(p)
        p.add_argument('query_paths',
                       help="a text file containing paths to .sig/.sig.gz files")
        p.add_argument('against_paths',
                       help="a text file containing paths to .sig/.sig.gz files")
        p.add_argument('-o', '--output', required=True,
                       help='CSV output file for matches')
        p.add_argument('-t', '--threshold', default=0.01, type=float,
                       help='containment threshold for reporting matches')
        p.add_argument('-k', '--ksize', default=31, type=int,
                       help='k-mer size at which to select sketches')
        p.add_argument('-s', '--scaled', default=1000, type=int,
                       help='scaled factor at which to do comparisons')
        p.add_argument('-c', '--cores', default=0, type=int,
                       help='number of cores to use (default is all available)')

    def main(self, args):
        print_version()
        notify(f"ksize: {args.ksize} / scaled: {args.scaled} / threshold: {args.threshold}")

        num_threads = set_thread_pool(args.cores)

        notify(f"searching all sketches in '{args.query_paths}' against '{args.against_paths}' using {num_threads} threads")

        super().main(args)
        status = pyo3_branchwater.do_manysearch(args.query_paths,
                                                args.against_paths,
                                                args.threshold,
                                                args.ksize,
                                                args.scaled,
                                                args.output)
        if status == 0:
            notify(f"...manysearch is done! results in '{args.output}'")
        return status


class Branchwater_Fastgather(CommandLinePlugin):
    command = 'fastgather'
    description = 'massively parallel sketch gather'

    def __init__(self, p):
        super().__init__(p)
        p.add_argument('query_sig', help="metagenome sketch")
        p.add_argument('against_paths', help="a text file containing paths to .sig/.sig.gz files \
                       OR a branchwater indexed database generated with 'sourmash scripts index'")
        p.add_argument('-o', '--output-gather', required=True,
                       help="save gather output (minimum metagenome cover) to this file")
        p.add_argument('--output-prefetch',
                       help="save prefetch output (all overlaps) to this file")
        p.add_argument('-t', '--threshold-bp', default=50000, type=float,
                       help='threshold in estimated base pairs, for reporting matches (default: 50kb)')
        p.add_argument('-k', '--ksize', default=31, type=int,
                       help='k-mer size at which to do comparisons (default: 31)')
        p.add_argument('-s', '--scaled', default=1000, type=int,
                       help='scaled factor at which to do comparisons (default: 1000)')
        p.add_argument('-c', '--cores', default=0, type=int,
                help='number of cores to use (default is all available)')


    def main(self, args):
        print_version()
        notify(f"ksize: {args.ksize} / scaled: {args.scaled} / threshold bp: {args.threshold_bp}")

        num_threads = set_thread_pool(args.cores)


        notify(f"gathering all sketches in '{args.query_sig}' against '{args.against_paths}' using {num_threads} threads")
        super().main(args)
        status = pyo3_branchwater.do_countergather(args.query_sig,
                                                   args.against_paths,
                                                   int(args.threshold_bp),
                                                   args.ksize,
                                                   args.scaled,
                                                   args.output_gather,
                                                   args.output_prefetch)
        if status == 0:
            notify(f"...fastgather is done! gather results in '{args.output_gather}'")
            if args.output_prefetch:
                notify(f"prefetch results in '{args.output_prefetch}'")
        return status


class Branchwater_Fastmultigather(CommandLinePlugin):
    command = 'fastmultigather'
    description = 'massively parallel sketch multigather'

    def __init__(self, p):
        super().__init__(p)
        p.add_argument('query_paths', help="a text file containing paths to .sig/.sig.gz files to query")
        p.add_argument('against_paths', help="a text file containing paths to .sig/.sig.gz files to search against \
                       OR a branchwater indexed database generated with 'sourmash scripts index'")
        p.add_argument('-t', '--threshold-bp', default=50000, type=float,
                       help='threshold in estimated base pairs, for reporting matches (default: 50kb)')
        p.add_argument('-k', '--ksize', default=31, type=int,
                       help='k-mer size at which to do comparisons (default: 31)')
        p.add_argument('-s', '--scaled', default=1000, type=int,
                       help='scaled factor at which to do comparisons (default: 1000)')
        p.add_argument('-c', '--cores', default=0, type=int,
                help='number of cores to use (default is all available)')
        p.add_argument('-o', '--output', help='CSV output file for matches')


    def main(self, args):
        print_version()
        notify(f"ksize: {args.ksize} / scaled: {args.scaled} / threshold bp: {args.threshold_bp}")

        num_threads = set_thread_pool(args.cores)

        notify(f"gathering all sketches in '{args.query_paths}' against '{args.against_paths}' using {num_threads} threads")
        super().main(args)
        status = pyo3_branchwater.do_multigather(args.query_paths,
                                                 args.against_paths,
                                                 int(args.threshold_bp),
                                                 args.ksize,
                                                 args.scaled,
                                                 args.output)
        if status == 0:
            notify(f"...fastmultigather is done!")
        return status


class Branchwater_Index(CommandLinePlugin):
    command = 'index'
    description = 'Build Branchwater RevIndex'

    def __init__(self, p):
        super().__init__(p)
        p.add_argument('siglist',
                       help="a text file containing paths to .sig/.sig.gz files")
        p.add_argument('-o', '--output', required=True,
                       help='output file for the index')
        p.add_argument('-k', '--ksize', default=31, type=int,
                       help='k-mer size at which to select sketches')
        p.add_argument('-s', '--scaled', default=1000, type=int,
                       help='scaled factor at which to do comparisons')
        p.add_argument('--save-paths', action='store_true',
                       help='save paths to signatures into index. Default: save full sig into index')
        p.add_argument('-c', '--cores', default=0, type=int,
                       help='number of cores to use (default is all available)')

    def main(self, args):
        notify(f"ksize: {args.ksize} / scaled: {args.scaled}")

        num_threads = set_thread_pool(args.cores)

        notify(f"indexing all sketches in '{args.siglist}'")

        super().main(args)
        status = pyo3_branchwater.do_index(args.siglist,
                                                args.ksize,
                                                args.scaled,
                                                args.output,
                                                args.save_paths,
                                                False) # colors - currently must be false?
        if status == 0:
            notify(f"...index is done! results in '{args.output}'")
        return status

class Branchwater_Check(CommandLinePlugin):
    command = 'check'
    description = 'Check Branchwater RevIndex'

    def __init__(self, p):
        super().__init__(p)
        p.add_argument('index',
                       help='index file')
        p.add_argument('--quick', action='store_true')

    def main(self, args):
        notify(f"checking index '{args.index}'")
        super().main(args)
        status = pyo3_branchwater.do_check(args.index, args.quick)
        if status == 0:
            notify(f"...index is ok!")
        return status


<<<<<<< HEAD
class Branchwater_Manysketch(CommandLinePlugin):
    command = 'manysketch'
    description = 'massively parallel sketching'

    def __init__(self, p):
        super().__init__(p)
        p.add_argument('input_paths', help="a text file containing paths to files to sketch")
        p.add_argument('-o', '--output', required=True,
                       help='output zip file for the signatures')
        p.add_argument('-k', '--ksize', default=31, type=int,
                       help='k-mer size at which to build sketches')
        p.add_argument('-s', '--scaled', default=1000, type=int,
                       help='scaled factor at which build sketches')
=======
class Branchwater_Multisearch(CommandLinePlugin):
    command = 'multisearch'
    description = 'massively parallel sketch search'

    def __init__(self, p):
        super().__init__(p)
        p.add_argument('query_paths',
                       help="a text file containing paths to .sig/.sig.gz files")
        p.add_argument('against_paths',
                       help="a text file containing paths to .sig/.sig.gz files")
        p.add_argument('-o', '--output', required=True,
                       help='CSV output file for matches')
        p.add_argument('-t', '--threshold', default=0.01, type=float,
                       help='containment threshold for reporting matches')
        p.add_argument('-k', '--ksize', default=31, type=int,
                       help='k-mer size at which to select sketches')
        p.add_argument('-s', '--scaled', default=1000, type=int,
                       help='scaled factor at which to do comparisons')
>>>>>>> 89f6a623
        p.add_argument('-c', '--cores', default=0, type=int,
                       help='number of cores to use (default is all available)')

    def main(self, args):
<<<<<<< HEAD
        notify(f"ksize: {args.ksize} / scaled: {args.scaled}")

        num_threads = set_thread_pool(args.cores)

        notify(f"sketching all files in '{args.input_paths}'")

        super().main(args)
        status = pyo3_branchwater.do_manysketch(args.input_paths,
                                            args.ksize,
                                            args.scaled,
                                            args.output)
        if status == 0:
            notify(f"...manysketch is done! results in '{args.output}'")
=======
        print_version()
        notify(f"ksize: {args.ksize} / scaled: {args.scaled} / threshold: {args.threshold}")

        num_threads = set_thread_pool(args.cores)

        notify(f"searching all sketches in '{args.query_paths}' against '{args.against_paths}' using {num_threads} threads")

        super().main(args)
        status = pyo3_branchwater.do_multisearch(args.query_paths,
                                                args.against_paths,
                                                args.threshold,
                                                args.ksize,
                                                args.scaled,
                                                args.output)
        if status == 0:
            notify(f"...multisearch is done! results in '{args.output}'")
>>>>>>> 89f6a623
        return status<|MERGE_RESOLUTION|>--- conflicted
+++ resolved
@@ -218,21 +218,6 @@
         return status
 
 
-<<<<<<< HEAD
-class Branchwater_Manysketch(CommandLinePlugin):
-    command = 'manysketch'
-    description = 'massively parallel sketching'
-
-    def __init__(self, p):
-        super().__init__(p)
-        p.add_argument('input_paths', help="a text file containing paths to files to sketch")
-        p.add_argument('-o', '--output', required=True,
-                       help='output zip file for the signatures')
-        p.add_argument('-k', '--ksize', default=31, type=int,
-                       help='k-mer size at which to build sketches')
-        p.add_argument('-s', '--scaled', default=1000, type=int,
-                       help='scaled factor at which build sketches')
-=======
 class Branchwater_Multisearch(CommandLinePlugin):
     command = 'multisearch'
     description = 'massively parallel sketch search'
@@ -251,26 +236,10 @@
                        help='k-mer size at which to select sketches')
         p.add_argument('-s', '--scaled', default=1000, type=int,
                        help='scaled factor at which to do comparisons')
->>>>>>> 89f6a623
-        p.add_argument('-c', '--cores', default=0, type=int,
-                       help='number of cores to use (default is all available)')
-
-    def main(self, args):
-<<<<<<< HEAD
-        notify(f"ksize: {args.ksize} / scaled: {args.scaled}")
-
-        num_threads = set_thread_pool(args.cores)
-
-        notify(f"sketching all files in '{args.input_paths}'")
-
-        super().main(args)
-        status = pyo3_branchwater.do_manysketch(args.input_paths,
-                                            args.ksize,
-                                            args.scaled,
-                                            args.output)
-        if status == 0:
-            notify(f"...manysketch is done! results in '{args.output}'")
-=======
+        p.add_argument('-c', '--cores', default=0, type=int,
+                       help='number of cores to use (default is all available)')
+
+    def main(self, args):
         print_version()
         notify(f"ksize: {args.ksize} / scaled: {args.scaled} / threshold: {args.threshold}")
 
@@ -287,5 +256,37 @@
                                                 args.output)
         if status == 0:
             notify(f"...multisearch is done! results in '{args.output}'")
->>>>>>> 89f6a623
+        return status
+ 
+class Branchwater_Manysketch(CommandLinePlugin):
+    command = 'manysketch'
+    description = 'massively parallel sketching'
+
+    def __init__(self, p):
+        super().__init__(p)
+        p.add_argument('input_paths', help="a text file containing paths to files to sketch")
+        p.add_argument('-o', '--output', required=True,
+                       help='output zip file for the signatures')
+        p.add_argument('-k', '--ksize', default=31, type=int,
+                       help='k-mer size at which to build sketches')
+        p.add_argument('-s', '--scaled', default=1000, type=int,
+                       help='scaled factor at which build sketches')
+        p.add_argument('-c', '--cores', default=0, type=int,
+                       help='number of cores to use (default is all available)')
+
+    def main(self, args):
+        print_version()
+        notify(f"ksize: {args.ksize} / scaled: {args.scaled}")
+
+        num_threads = set_thread_pool(args.cores)
+
+        notify(f"sketching all files in '{args.input_paths}'")
+
+        super().main(args)
+        status = pyo3_branchwater.do_manysketch(args.input_paths,
+                                            args.ksize,
+                                            args.scaled,
+                                            args.output)
+        if status == 0:
+            notify(f"...manysketch is done! results in '{args.output}'")
         return status